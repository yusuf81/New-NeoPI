--- conflicted
+++ resolved
@@ -574,14 +574,10 @@
 
            if (options.ignore_unicode == False or fileAsciiHighRatio < .1):
                for test in tests:
-<<<<<<< HEAD
                    if options.block_mode:
                       calculated_value = test.blockCalculate(options.block_mode,data, filename)
                    else
                       calculated_value = test.calculate(data, filename)
-=======
-                   calculated_value = test.blockCalculate(data, filename, 1)
->>>>>>> bcb93bd6
                    # Make the header row if it hasn't been fully populated, +1 here to account for filename column
                    # possible optimization: move this into its own "for t in tests" loop?
                    if len(csv_header) < len(tests) + 1:

#!/usr/bin/python
# Name: neopi.py
# Description: Utility to scan a file path for encrypted and obfuscated files
# Authors: Ben Hagen (ben.hagen@neohapsis.com)
#         Scott Behrens (scott.behrens@neohapsis.com)
#
# Date: 11/4/2010
#
# pep-0008 - Is stupid. TABS FO'EVER!

# Try catch regular expressions/bad path/bad filename/bad regex/

# Library imports
import math
import sys
import os
import re
import csv
import zlib
import time
from collections import defaultdict
from optparse import OptionParser

#
# Globals
#
   
# Smallest filesize to checkfor in bytes.  
SMALLEST = 60
# percentage deviation before alarm will sound
DEVIATION_THRESH = 1.2

#base class for all tests
class Test:
<<<<<<< HEAD
   def calculate(self,data,filename):
       print "In parent's calculate, this should have been overridden by child!)"

=======
>>>>>>> ce38e64a
   def __init__(self):
       # highIsBad means the higher the metric, the more suspicious it is
       self.highIsBad = True

   # chops the file's data into blocks and calculates the metric on each
   # block and only return the highest (or lowest). this achieves finer granularity.
   def blockCalculate(self, blocksize, data, filename):
       self.stripped_data =data.replace(' ', '')
       noB=len(self.stripped_data)/blocksize
       maxEntropy = -9999
       minEntropy = 9999
       j = 0
<<<<<<< HEAD
       for i in range(noB):
	    Blockdata[i] = self.stripped_data[j:j+blocksize] 
	    j=j+blocksize
	    if(self.highIsBad == True):
		    if(maxEntropy <= self.calculate(Blockdata[i],filename)):
		        maxEntropy = self.calculate(Blockdata[i],filename)
	    if(self.highIsBad == False):
		    if(minEntropy > self.calculate(Blockdata[i],filename)):
		         minEntropy = self.calculate(Blockdata[i],filename)
=======
          for i in range(noB)
                Blockdata = self.stripped_data[j:j+blocksize] 
                j=j+blocksize
                if(iSHighBad = true)
                        if(maxEntropy <= self.calculate(Blockdata,filename))
                        maxEntropy = self.calculate(Blockdata,filename)
                if(iSHighBad = false)
                        if(minEntropy > self.calculate(Blockdata,filename))
                        minEntropy = self.calculate(Blockdata,filename)
>>>>>>> ce38e64a
       self.results.append({"filename":filename, "value":maxEntropy})

   def calcMean(self):
       resTotal = 0
       for res in self.results:
           resTotal += res["value"]
       self.mean = resTotal / len(self.results)

   # this assumes that mean has been calculated
   def calcStdDev(self):
       squareTotal = 0
       for res in self.results:
           squareTotal += math.pow(res["value"] - self.mean, 2)
       self.stddev = math.sqrt(squareTotal / len(self.results))

   # this scans through results to see if any files are alarming
   # it works by comparing their deviation to the standard deviation
   # this method depends on the function isDeviant
   def flagAlarm(self):

       self.calcMean()
       self.calcStdDev()

       flagList = []
       for res in self.results:
           # current value deviates more than a threshold amount of standard deviation
	   if dist(res["value"], self.mean) > (DEVIATION_THRESH)*self.stddev:
               # check that the deviation is in the correct "direction"
               # for example, we don't care when a file has very low entropy, we only care when it's very high
	       if (self.highIsBad and res["value"] > self.mean) or (not self.highIsBad and res["value"] < self.mean):
		   percentage = dist(res["value"], self.mean)/ self.stddev if self.stddev > 0 else float("inf")
		   res["percentage"] = percentage
		   flagList.append(res)

       # sort and print out the flagged results
       flagList.sort(key=lambda item: item["percentage"])
       for res in flagList:
	   print ' {0:>7.4f}       {1}'.format(res["percentage"], res["filename"])


class LanguageIC(Test):
   """Class that calculates a file's Index of Coincidence as
   as well as a a subset of files average Index of Coincidence.
   """
   def __init__(self):
       """Initialize results arrays as well as character counters."""
       self.char_count =  defaultdict(int)
       self.total_char_count = 0
       self.results = []
       self.ic_total_results = ""
       self.highIsBad = False


   def calculate_char_count(self,data):
       """Method to calculate character counts for a particular data file."""
       if not data:
           return 0
       for x in range(256):
           char = chr(x)
           charcount = data.count(char)
           self.char_count[char] += charcount
           self.total_char_count += charcount
       return

   def calculate_IC(self):
       """Calculate the Index of Coincidence for the self variables"""
       total = 0
       for val in self.char_count.values():

           if val == 0:
               continue
           total += val * (val-1)

       try:
           ic_total =      float(total)/(self.total_char_count * (self.total_char_count - 1))
       except:
           ic_total = 0
       self.ic_total_results = ic_total
       return

   def calculate(self,data,filename):
       """Calculate the Index of Coincidence for a file and append to self.ic_results array"""
       if not data:
           return 0
       char_count = 0
       total_char_count = 0

       for x in range(256):
           char = chr(x)
           charcount = data.count(char)
           char_count += charcount * (charcount - 1)
           total_char_count += charcount

       ic = float(char_count)/(total_char_count * (total_char_count - 1))
       if not options.block_mode
           self.results.append({"filename":filename, "value":ic})
       # Call method to calculate_char_count and append to total_char_count
       self.calculate_char_count(data)
       return ic

   def sort(self):
       self.results.sort(key=lambda item: item["value"])
       self.results = resultsAddRank(self.results)

   def printer(self, count):
       """Print the top signature count match files for a given search"""
       # Calculate the Total IC for a Search
       self.calculate_IC()
       print "\n[[ Average IC for Search ]]"
       print self.ic_total_results
       print "\n[[ Top %i lowest IC files ]]" % (count)
       if (count > len(self.results)): count = len(self.results)
       for x in range(count):
           print ' {0:>7.4f}        {1}'.format(self.results[x]["value"], self.results[x]["filename"])
       return

class Entropy(Test):
   """Class that calculates a file's Entropy."""

   def __init__(self):
       """Instantiate the entropy_results array."""
       self.results = []
       self.highIsBad = True

   def calculate(self,data,filename):
       """Calculate the entropy for 'data' and append result to entropy_results array."""

       if not data:
           return 0
       entropy = 0
       self.stripped_data =data.replace(' ', '')
       for x in range(256):
           p_x = float(self.stripped_data.count(chr(x)))/len(self.stripped_data)
           if p_x > 0:
               entropy += - p_x * math.log(p_x, 2)
       if not options.block_mode
            self.results.append({"filename":filename, "value":entropy})
       return entropy

   def sort(self):
       self.results.sort(key=lambda item: item["value"])
       self.results.reverse()
       self.results = resultsAddRank(self.results)

   def printer(self, count):
       """Print the top signature count match files for a given search"""
       print "\n[[ Top %i entropic files for a given search ]]" % (count)
       if (count > len(self.results)): count = len(self.results)
       for x in range(count):
           print ' {0:>7.4f}        {1}'.format(self.results[x]["value"], self.results[x]["filename"])
       return

class LongestWord(Test):
   """Class that determines the longest word for a particular file."""
   def __init__(self):
       """Instantiate the longestword_results array."""
       self.results = []
       self.highIsBad = True

   def calculate(self,data,filename):
       """Find the longest word in a string and append to longestword_results array"""
       if not data:
           return "", 0
       longest = 0
       longest_word = ""
       words = re.split("[\s,\n,\r]", data)
       if words:
           for word in words:
               length = len(word)
               if length > longest:
                   longest = length
                   longest_word = word
       if not options.block_mode
           self.results.append({"filename":filename, "value":longest})
       return longest

   def sort(self):
       self.results.sort(key=lambda item: item["value"])
       self.results.reverse()
       self.results = resultsAddRank(self.results)

   def printer(self, count):
       """Print the top signature count match files for a given search"""
       print "\n[[ Top %i longest word files ]]" % (count)
       if (count > len(self.results)): count = len(self.results)
       for x in range(count):
           print ' {0:>7}        {1}'.format(self.results[x]["value"], self.results[x]["filename"])
       return

class SignatureNasty(Test):
   """Generator that searches a given file for nasty expressions"""

   def __init__(self):
       """Instantiate the results array."""
       self.results = []
       self.highIsBad = True

   def calculate(self, data, filename):
       if not data:
           return "", 0
       # Lots taken from the wonderful post at http://stackoverflow.com/questions/3115559/exploitable-php-functions
       valid_regex = re.compile('(eval\(|file_put_contents|base64_decode|python_eval|exec\(|passthru|popen|proc_open|pcntl|assert\(|system\(|shell)', re.I)
       matches = re.findall(valid_regex, data)
       if not options.block_mode       
           self.results.append({"filename":filename, "value":len(matches)})
       return len(matches)

   def sort(self):
       self.results.sort(key=lambda item: item["value"])
       self.results.reverse()
       self.results = resultsAddRank(self.results)

   def printer(self, count):
       """Print the top signature count match files for a given search"""
       print "\n[[ Top %i signature match counts ]]" % (count)
       if (count > len(self.results)): count = len(self.results)
       for x in range(count):
           print ' {0:>7}        {1}'.format(self.results[x]["value"], self.results[x]["filename"])
       return

class SignatureSuperNasty(Test):
   """Generator that searches a given file for SUPER-nasty expressions (These are almost always bad!)"""

   def __init__(self):
       """Instantiate the results array."""
       self.results = []
       self.highIsBad = True

   def calculate(self, data, filename):
       if not data:
           return "", 0
       valid_regex = re.compile('(@\$_\[\]=|\$_=@\$_GET|\$_\[\+""\]=)', re.I)
       matches = re.findall(valid_regex, data)
       if not options.block_mode
           self.results.append({"filename":filename, "value":len(matches)})
       return len(matches)

   def sort(self):
       self.results.sort(key=lambda item: item["value"])
       self.results.reverse()
       self.results = resultsAddRank(self.results)

   def printer(self, count):
       """Print the top signature count match files for a given search"""
       print "\n[[ Top %i SUPER-signature match counts (These are usually bad!) ]]" % (count)
       if (count > len(self.results)): count = len(self.results)
       for x in range(count):
           print ' {0:>7}        {1}'.format(self.results[x]["value"], self.results[x]["filename"])
       return

class UsesEval(Test):
   """Generator that searches a given file for nasty eval with variable"""

   def __init__(self):
      """Instantiate the eval_results array."""
      self.results = []
      self.highIsBad = True

   def calculate(self, data, filename):
      if not data:
               return "", 0
           # Lots taken from the wonderful post at http://stackoverflow.com/questions/3115559/exploitable-php-functions
      valid_regex = re.compile('(eval\(\$(\w|\d))', re.I)
      matches = re.findall(valid_regex, data)
      if not options.block_mode
         self.results.append({"filename":filename, "value":len(matches)})
      return len(matches)

   def sort(self):
      self.results.sort(key=lambda item: item["value"])
      self.results.reverse()
      self.results = resultsAddRank(self.results)

   def printer(self, count):
      """Print the files that use eval"""
      print "\n[[ Top %i eval match counts ]]" % (count)
      if (count > len(self.results)): count = len(self.results)
      for x in range(count):
        print ' {0:>7}          {1}'.format(self.results[x]["value"], self.results[x]["filename"])
      return


class Compression(Test):
   """Generator finds compression ratio"""

   def __init__(self):
       """Instantiate the results array."""
       self.results = []
       self.highIsBad = True

   def calculate(self, data, filename):
       if not data:
           return "", 0
       compressed = zlib.compress(data)
       ratio = float(len(compressed)) / float(len(data))
       if not options.block_mode
          self.results.append({"filename":filename, "value":ratio})
       return ratio

   def sort(self):
       self.results.sort(key=lambda item: item["value"])
       self.results.reverse()
       self.results = resultsAddRank(self.results)

   def printer(self, count):
       """Print the top files for a given search"""
       print "\n[[ Top %i compression match counts ]]" % (count)
       if (count > len(self.results)): count = len(self.results)
       for x in range(count):
           print ' {0:>7.4f}        {1}'.format(self.results[x]["value"], self.results[x]["filename"])
       return

#tags each element of array with its ranking under attribute name "rank"
def resultsAddRank(results):
   rank = 1
   offset = 1
   previousValue = False
   newList = []
   for file in results:
       if (previousValue and previousValue != file["value"]):
           rank = offset
       file["rank"] = rank
       newList.append(file)
       previousValue = file["value"]
       offset = offset + 1
   return newList

# returns the distance between 2 numbers
def dist(x,y):
    return math.fabs(x-y)

class SearchFile:
   """Generator that searches a given filepath with an optional regular
   expression and returns the filepath and filename"""
   def __init__(self, follow_symlinks):
       self.follow_symlinks = follow_symlinks
   def search_file_path(self, args, valid_regex):
       for root, dirs, files in os.walk(args[0], followlinks=self.follow_symlinks):
           for file in files:
               filename = os.path.join(root, file)
               if (valid_regex.search(file) and os.path.getsize(filename) > SMALLEST):
                   try:
                       data = open(root + "/" + file, 'rb').read()
                   except:
                       data = False
                       print "Could not read file :: %s/%s" % (root, file)
                   yield data, filename

if __name__ == "__main__":
   """Parse all the options"""

   timeStart = time.clock()

   print """
       )         (   (
    ( /(         )\ ))\ )
    )\())  (    (()/(()/(
   ((_)\  ))\ (  /(_))(_))
    _((_)/((_))\(_))(_))
   | \| (_)) ((_) _ \_ _|
   | .` / -_) _ \  _/| |
   |_|\_\___\___/_| |___| Ver. *.USEGIT
   """

   parser = OptionParser(usage="usage: %prog [options] <start directory> <OPTIONAL: filename regex>",
                         version="%prog 1.0")
   parser.add_option("-c", "--csv",
                     action="store",
                     dest="is_csv",
                     default=False,
                     help="generate CSV outfile",
                     metavar="FILECSV")
   parser.add_option("-a", "--all",
                     action="store_true",
                     dest="is_all",
                     default=False,
                     help="Run all (useful) tests [Entropy, Longest Word, IC, Signature]",)
   parser.add_option("-z", "--zlib",
                     action="store_true",
                     dest="is_zlib",
                     default=False,
                     help="Run compression Test",)
   parser.add_option("-e", "--entropy",
                     action="store_true",
                     dest="is_entropy",
                     default=False,
                     help="Run entropy Test",)
   parser.add_option("-E", "--eval",
                     action="store_true",
                     dest="is_eval",
                     default=False,
                     help="Run signiture test for the eval",)
   parser.add_option("-l", "--longestword",
                     action="store_true",
                     dest="is_longest",
                     default=False,
                     help="Run longest word test",)
   parser.add_option("-i", "--ic",
                     action="store_true",
                     dest="is_ic",
                     default=False,
                     help="Run IC test",)
   parser.add_option("-s", "--signature",
                     action="store_true",
                     dest="is_signature",
                     default=False,
                     help="Run signature test",)
   parser.add_option("-S", "--supersignature",
                     action="store_true",
                     dest="is_supersignature",
                     default=False,
                     help="Run SUPER-signature test",)
   parser.add_option("-A", "--auto",
                     action="store_true",
                     dest="is_auto",
                     default=False,
                     help="Run auto file extension tests",)
   parser.add_option("-u", "--unicode",
                     action="store_true",
                     dest="ignore_unicode",
                     default=False,
                     help="Skip over unicode-y/UTF'y files",)
   parser.add_option("-f", "--follow-links",
                     action="store_true",
                     dest="follow_symlinks",
                     default=False,
                     help="Follow symbolic links",)
   parser.add_option("-m", "--alarm-mode",
                     action="store_true",
                     dest="alarm_mode",
                     default=False,
                     help="Alarm mode outputs flags only files with high deviation",)

   parser.add_option("-b", "--Block-mode",
                     action="store",
                     dest="block_mode",
                     default=False,
                     help="Block mode calculates the tests selected for the specified block sizes in each file",
                     metavar="blocksize")

   (options, args) = parser.parse_args()

   # Error on invalid number of arguements
   if len(args) < 1:
       parser.print_help()
       print ""
       sys.exit()

   # Error on an invalid path
   if os.path.exists(args[0]) == False:
       parser.error("Invalid path")

   valid_regex = ""
   if (len(args) == 2 and options.is_auto is False):
       try:
           valid_regex = re.compile(args[1])
       except:
           parser.error("Invalid regular expression")
   else:
       valid_regex = re.compile('.*')
   tests = []

   if options.is_auto:
       valid_regex = re.compile('(\.php|\.asp|\.aspx|\.scath|\.bash|\.zsh|\.csh|\.tsch|\.pl|\.py|\.txt|\.cgi|\.cfm|\.htaccess)$')

   if options.is_all:
       tests.append(LanguageIC())
       tests.append(Entropy())
       tests.append(LongestWord())
       tests.append(SignatureNasty())
       tests.append(SignatureSuperNasty())
   else:
       if options.is_entropy:
           tests.append(Entropy())
       if options.is_longest:
           tests.append(LongestWord())
       if options.is_ic:
           tests.append(LanguageIC())
       if options.is_signature:
           tests.append(SignatureNasty())
       if options.is_supersignature:
           tests.append(SignatureSuperNasty())
       if options.is_eval:
           tests.append(UsesEval())
       if options.is_zlib:
           tests.append(Compression())

   # Instantiate the Generator Class used for searching, opening, and reading files
   locator = SearchFile(options.follow_symlinks)

   # CSV file output array
   csv_array = []
   csv_header = ["filename"]

   # Grab the file and calculate each test against file
   fileCount = 0
   fileIgnoreCount = 0
   for data, filename in locator.search_file_path(args, valid_regex):
       if data:
           # a row array for the CSV
           csv_row = []
           csv_row.append(filename)

           if options.ignore_unicode:
               asciiHighCount = 0
               for character in data:
                   if ord(character) > 127:
                       asciiHighCount = asciiHighCount + 1

               fileAsciiHighRatio = float(asciiHighCount) / float(len(data))

           if (options.ignore_unicode == False or fileAsciiHighRatio < .1):
               for test in tests:
<<<<<<< HEAD
	           calculated_value = test.calculate(data, filename)
                   #calculated_value = test.blockCalculate(1, data, filename)
=======
                   if options.block_mode:
                      calculated_value = test.blockCalculate(options.block_mode,data, filename)
                   else
                      calculated_value = test.calculate(data, filename)
>>>>>>> ce38e64a
                   # Make the header row if it hasn't been fully populated, +1 here to account for filename column
                   # possible optimization: move this into its own "for t in tests" loop?
                   if len(csv_header) < len(tests) + 1:
                       csv_header.append(test.__class__.__name__)
                   csv_row.append(calculated_value)
                   fileCount = fileCount + 1
               csv_array.append(csv_row)
           else:
               fileIgnoreCount = fileIgnoreCount + 1

   if options.is_csv:
       csv_array.insert(0,csv_header)
       fileOutput = csv.writer(open(options.is_csv, "wb"))
       fileOutput.writerows(csv_array)

   timeFinish = time.clock()

   # Print some stats
   print "\n[[ Total files scanned: %i ]]" % (fileCount)
   print "[[ Total files ignored: %i ]]" % (fileIgnoreCount)
   print "[[ Scan Time: %f seconds ]]" % (timeFinish - timeStart)

   # Print top rank lists
   rank_list = {}
   for test in tests:
       if (options.alarm_mode):
           print "Flagged files for: {}".format(test.__class__.__name__)
           test.flagAlarm()
       test.sort()
       test.printer(10)
       #compute the cumulative running total rank for all tests
       #all tests are given equal weightage
       for file in test.results:
	   rank_list[file["filename"]] = rank_list.setdefault(file["filename"], 0) + file["rank"]

   rank_sorted = sorted(rank_list.items(), key=lambda x: x[1])

   print "\n[[ Top cumulative ranked files ]]"
   #print top 10 (or fewer) files with the lowest cumulative ranks
   count = 10
   if (count > len(rank_sorted)): count = len(rank_sorted)
   for x in range(count):
       print ' {0:>7}        {1}'.format(rank_sorted[x][1], rank_sorted[x][0])
   <|MERGE_RESOLUTION|>--- conflicted
+++ resolved
@@ -32,12 +32,9 @@
 
 #base class for all tests
 class Test:
-<<<<<<< HEAD
    def calculate(self,data,filename):
        print "In parent's calculate, this should have been overridden by child!)"
 
-=======
->>>>>>> ce38e64a
    def __init__(self):
        # highIsBad means the higher the metric, the more suspicious it is
        self.highIsBad = True
@@ -50,27 +47,15 @@
        maxEntropy = -9999
        minEntropy = 9999
        j = 0
-<<<<<<< HEAD
        for i in range(noB):
-	    Blockdata[i] = self.stripped_data[j:j+blocksize] 
+	    Blockdata = self.stripped_data[j:j+blocksize] 
 	    j=j+blocksize
 	    if(self.highIsBad == True):
-		    if(maxEntropy <= self.calculate(Blockdata[i],filename)):
-		        maxEntropy = self.calculate(Blockdata[i],filename)
+		    if(maxEntropy <= self.calculate(Blockdata,filename)):
+		        maxEntropy = self.calculate(Blockdata,filename)
 	    if(self.highIsBad == False):
-		    if(minEntropy > self.calculate(Blockdata[i],filename)):
-		         minEntropy = self.calculate(Blockdata[i],filename)
-=======
-          for i in range(noB)
-                Blockdata = self.stripped_data[j:j+blocksize] 
-                j=j+blocksize
-                if(iSHighBad = true)
-                        if(maxEntropy <= self.calculate(Blockdata,filename))
-                        maxEntropy = self.calculate(Blockdata,filename)
-                if(iSHighBad = false)
-                        if(minEntropy > self.calculate(Blockdata,filename))
-                        minEntropy = self.calculate(Blockdata,filename)
->>>>>>> ce38e64a
+		    if(minEntropy > self.calculate(Blockdata,filename)):
+		         minEntropy = self.calculate(Blockdata,filename)
        self.results.append({"filename":filename, "value":maxEntropy})
 
    def calcMean(self):
@@ -584,15 +569,10 @@
 
            if (options.ignore_unicode == False or fileAsciiHighRatio < .1):
                for test in tests:
-<<<<<<< HEAD
-	           calculated_value = test.calculate(data, filename)
-                   #calculated_value = test.blockCalculate(1, data, filename)
-=======
                    if options.block_mode:
                       calculated_value = test.blockCalculate(options.block_mode,data, filename)
                    else
                       calculated_value = test.calculate(data, filename)
->>>>>>> ce38e64a
                    # Make the header row if it hasn't been fully populated, +1 here to account for filename column
                    # possible optimization: move this into its own "for t in tests" loop?
                    if len(csv_header) < len(tests) + 1:
